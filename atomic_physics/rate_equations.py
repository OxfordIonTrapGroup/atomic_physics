import numpy as np

from atomic_physics.common import Atom, Laser, Transition


class Rates:
<<<<<<< HEAD
    """Rate equations calculations. """
=======
>>>>>>> ea80acb4
    def __init__(self, atom: Atom):
        self.atom = atom

        if atom.ePole is None:
            atom.calc_Epole()

    def get_spont(self):
        """Returns the spontaneous emission matrix."""
        Gamma = np.power(np.abs(self.atom.ePole), 2)
        for ii in range(Gamma.shape[0]):
            Gamma[ii, ii] = -self.atom.GammaJ[ii]
        return Gamma

    def get_stim(self, lasers: list[Laser]):
        """Returns the stimulated emission matrix for a list of lasers."""
        Gamma = np.power(np.abs(self.atom.ePole), 2)
        GammaJ = self.atom.GammaJ
        stim = np.zeros(Gamma.shape)

        for transition in self.atom.transitions.keys():
            _lasers = [laser for laser in lasers if laser.transition == transition]
            if _lasers == []:
                continue

            lower = self.atom.transitions[transition].lower
            upper = self.atom.transitions[transition].upper
            lower_states = self.atom.get_slice(lower)
            upper_states = self.atom.get_slice(upper)
            n_lower = self.atom.level_states[lower].num_states
            n_upper = self.atom.level_states[upper].num_states

            dJ = upper.J - lower.J
            dL = upper.L - lower.L
            if dJ in [-1, 0, +1] and dL in [-1, 0, +1]:
                order = 1
            elif abs(dJ) in [0, 1, 2] and abs(dL) in [0, 1, 2]:
                order = 2
            else:
                raise ValueError(
                    "Unsupported transition order. \n"
                    "Only 1st and 2nd order transitions are "
                    "supported. [abs(dL) & abs(dJ) <2]\n"
                    "Got dJ={} and dL={}".format(dJ, dL)
                )

            Mu = self.atom.M[upper_states]
            Ml = self.atom.M[lower_states]
            Mu = np.repeat(Mu, n_lower).reshape(n_upper, n_lower).T
            Ml = np.repeat(Ml, n_upper).reshape(n_lower, n_upper)

            # Transition detunings
            El = self.atom.E[lower_states]
            Eu = self.atom.E[upper_states]
            El = np.repeat(El, n_upper).reshape(n_lower, n_upper)
            Eu = np.repeat(Eu, n_lower).reshape(n_upper, n_lower).T
            delta_lu = Eu - El

            # Total scattering rate out of each state
            GammaJ_subs = GammaJ[upper_states]
            GammaJ_subs = np.repeat(GammaJ_subs, n_lower).reshape(n_upper, n_lower).T
            GammaJ2 = np.power(GammaJ_subs, 2)

            Gamma_subs = Gamma[lower_states, upper_states]
            R = np.zeros((n_lower, n_upper))
            for q in range(-order, order + 1):
                Q = np.zeros((n_lower, n_upper))
                # q := Mu - Ml
                Q[Ml == (Mu - q)] = 1
                for laser in [laser for laser in _lasers if laser.q == q]:
                    delta = delta_lu - laser.delta
                    I = laser.I
                    R += (
                        GammaJ2
                        / (4 * np.power(delta, 2) + GammaJ2)
                        * I
                        * (Q * Gamma_subs)
                    )
                assert (R >= 0).all()

            stim[lower_states, upper_states] = R
            stim[upper_states, lower_states] = R.T

        stim_j = np.sum(stim, 0)
        for ii in range(self.atom.num_states):
            stim[ii, ii] = -stim_j[ii]
        return stim

    def get_transitions(self, lasers: list[Laser]):
        """
        Returns the complete transitions matrix for a given set of lasers.
        """
        return self.get_spont() + self.get_stim(lasers)

    def steady_state(
        self,
        *,
        trans: Transition | None = None,
        lasers: list[Laser] | None = None,
    ):
        """Returns the steady-state vector for *either* a transitions matrix
        or a list of lasers.
        :param trans: transitions matrix to solve for
        :param lasers: laser list to solve for
        :returns: state vector
        """
        if sum([x is not None for x in (trans, lasers)]) != 1:
            raise ValueError("Exactly one of trans and lasers must not be None")

        if lasers is not None:
            trans = self.get_transitions(lasers)
        else:
            trans = np.copy(trans)  # don't overwrite their matrix!

        trans[0, :] = 1
        Vi = np.zeros((trans.shape[0], 1))
        Vi[0] = 1
        Vf, _, _, _ = np.linalg.lstsq(trans, Vi, rcond=None)
        return Vf<|MERGE_RESOLUTION|>--- conflicted
+++ resolved
@@ -4,10 +4,8 @@
 
 
 class Rates:
-<<<<<<< HEAD
     """Rate equations calculations. """
-=======
->>>>>>> ea80acb4
+
     def __init__(self, atom: Atom):
         self.atom = atom
 
